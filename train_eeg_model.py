--- conflicted
+++ resolved
@@ -13,106 +13,6 @@
 N_CHANNELS = 16
 WINDOW_SIZE = 250
 
-<<<<<<< HEAD
-def main():
-    """Main function to train EEG models on windowed data."""
-    # Load windowed data
-    X_windows = np.load('eeg_windowed_X.npy')  # shape: (num_windows, WINDOW_SIZE, N_CHANNELS)
-    y_windows = np.load('eeg_windowed_y.npy')  # shape: (num_windows,)
-    print(f"Loaded windowed data shape: {X_windows.shape}, Labels shape: {y_windows.shape}")
-
-    # Encode labels
-    le = LabelEncoder()
-    y_encoded = le.fit_transform(y_windows)
-    y_cat = to_categorical(y_encoded)
-
-    # Train/test split
-    X_train, X_test, y_train, y_test = train_test_split(
-        X_windows, y_cat, test_size=0.2, random_state=42, stratify=y_cat
-    )
-
-    # Standardize features (fit only on training data)
-    scaler = StandardScaler()
-    X_train_flat = X_train.reshape(-1, N_CHANNELS)
-    scaler.fit(X_train_flat)
-    X_train_scaled = scaler.transform(X_train.reshape(-1, N_CHANNELS)).reshape(X_train.shape)
-    X_test_scaled = scaler.transform(X_test.reshape(-1, N_CHANNELS)).reshape(X_test.shape)
-    print(f"Train shape: {X_train_scaled.shape}, Test shape: {X_test_scaled.shape}")
-
-    # Build Conv1D model (channels last)
-    model = Sequential([
-        Conv1D(64, kernel_size=3, input_shape=(WINDOW_SIZE, N_CHANNELS)),
-        Activation('relu'),
-        Conv1D(64, kernel_size=2),
-        Activation('relu'),
-        MaxPooling1D(pool_size=2),
-        Conv1D(64, kernel_size=2),
-        Activation('relu'),
-        MaxPooling1D(pool_size=2),
-        Flatten(),
-        Dense(512, activation='relu'),
-        Dropout(0.3),
-        Dense(y_cat.shape[1], activation='softmax')
-    ])
-    model.compile(optimizer='adam', loss='categorical_crossentropy', metrics=['accuracy'])
-
-    # Train model
-    model.fit(X_train_scaled, y_train, epochs=30, batch_size=64, validation_split=0.2)
-
-    # Evaluate model
-    _, acc = model.evaluate(X_test_scaled, y_test)
-    print(f"Test accuracy: {acc:.3f}")
-
-    # Print confusion matrix and classification report
-    y_pred = model.predict(X_test_scaled)
-    y_pred_labels = np.argmax(y_pred, axis=1)
-    y_true_labels = np.argmax(y_test, axis=1)
-    print(confusion_matrix(y_true_labels, y_pred_labels))
-    print(classification_report(y_true_labels, y_pred_labels, target_names=le.classes_))
-
-    # Save model and label encoder
-    model.save('eeg_direction_model.h5')
-    joblib.dump(le, 'eeg_label_encoder.pkl')
-    joblib.dump(scaler, 'eeg_scaler.pkl')
-    np.save('eeg_label_classes.npy', le.classes_)
-
-    # Flatten windows for tree-based models
-    X_flat = X_windows.reshape(X_windows.shape[0], -1)
-
-    # Train/test split for tree-based models
-    X_train_tree, X_test_tree, y_train_tree, y_test_tree = train_test_split(
-        X_flat, y_encoded, test_size=0.2, random_state=42, stratify=y_encoded
-    )
-
-    # Standardize features (optional for trees, but keep for consistency)
-    scaler_tree = StandardScaler()
-    X_train_scaled_tree = scaler_tree.fit_transform(X_train_tree)
-    X_test_scaled_tree = scaler_tree.transform(X_test_tree)
-
-    # Random Forest
-    rf = RandomForestClassifier(n_estimators=100, random_state=42)
-    rf.fit(X_train_scaled_tree, y_train_tree)
-    rf_pred = rf.predict(X_test_scaled_tree)
-    print("Random Forest Results:")
-    print(confusion_matrix(y_test_tree, rf_pred))
-    print(classification_report(y_test_tree, rf_pred, target_names=le.classes_))
-
-    # XGBoost
-    xgb = XGBClassifier(n_estimators=100, random_state=42, use_label_encoder=False, eval_metric='mlogloss')
-    xgb.fit(X_train_scaled_tree, y_train_tree)
-    xgb_pred = xgb.predict(X_test_scaled_tree)
-    print("XGBoost Results:")
-    print(confusion_matrix(y_test_tree, xgb_pred))
-    print(classification_report(y_test_tree, xgb_pred, target_names=le.classes_))
-
-    # Save tree-based models
-    joblib.dump(rf, 'eeg_rf_model.pkl')
-    joblib.dump(xgb, 'eeg_xgb_model.pkl')
-    joblib.dump(scaler_tree, 'eeg_scaler_tree.pkl')
-
-if __name__ == "__main__":
-    main()
-=======
 # Load windowed data
 X_windows = np.load('eeg_windowed_X.npy')  # shape: (num_windows, WINDOW_SIZE, N_CHANNELS)
 y_windows = np.load('eeg_windowed_y.npy')  # shape: (num_windows,)
@@ -156,12 +56,12 @@
 
 model.compile(optimizer='adam', loss='categorical_crossentropy', metrics=['accuracy'])
 
-# Train model
-history = model.fit(X_train_scaled, y_train, epochs=30, batch_size=64, validation_split=0.2)
+    # Train model
+    model.fit(X_train_scaled, y_train, epochs=30, batch_size=64, validation_split=0.2)
 
-# Evaluate model
-loss, acc = model.evaluate(X_test_scaled, y_test)
-print(f"Test accuracy: {acc:.3f}")
+    # Evaluate model
+    _, acc = model.evaluate(X_test_scaled, y_test)
+    print(f"Test accuracy: {acc:.3f}")
 
 # Print confusion matrix and classification report
 y_pred = model.predict(X_test_scaled)
@@ -209,5 +109,4 @@
 joblib.dump(rf, 'eeg_rf_model.pkl')
 joblib.dump(xgb, 'eeg_xgb_model.pkl')
 joblib.dump(le, 'eeg_label_encoder.pkl')
-joblib.dump(scaler_tree, 'eeg_scaler_tree.pkl')
->>>>>>> a344d228
+joblib.dump(scaler_tree, 'eeg_scaler_tree.pkl')