import time
import csv
import os
import json
from brainflow.board_shim import BoardShim, BrainFlowInputParams, BoardIds
from brainflow.data_filter import DataFilter

# Settings
LABELS = ['forward', 'backward', 'left', 'right', 'neutral']
SESSION_TYPES = ['pure', 'jolt', 'hybrid', 'long']
TRIAL_DURATION = 10  # seconds per trial (for pure/hybrid)
JOLT_TOTAL_DURATION = 11  # 5s neutral, 1s direction, 5s neutral
HYBRID_TOTAL_DURATION = 10  # 5s neutral, 5s direction
LONG_DURATION = 180  # 3 minutes for long session
TRIALS_PER_LABEL = 30
OUTPUT_CSV = 'eeg_training_data.csv'


<<<<<<< HEAD
def collect_eeg(
    board: BoardShim,
    eeg_channels: list,
    session_type: str,
    label: str,
    trial_num: int,
    output_writer: csv.writer
) -> tuple[int, list[float]]:
    """
    Collect EEG data for a given session type and label, write to CSV.
    Returns: (number of rows written, list of timestamps)
    """
    def run_phase(phase_duration, phase_label):
        print(f"Think '{phase_label}' for {phase_duration} seconds.")
=======
def collect_eeg(board, eeg_channels, session_type, label, trial_num, output_writer):
    sampling_rate = BoardShim.get_sampling_rate(BoardIds.CYTON_DAISY_BOARD.value)
    rows = []
    timestamps = []
    if session_type == 'pure':
        print(f"Think '{label}' for {TRIAL_DURATION} seconds.")
>>>>>>> a344d228
        board.get_board_data()  # Clear buffer
        board.insert_marker(1)
        start_time = time.time()
        while time.time() - start_time < phase_duration:
            time.sleep(0.1)
        data = board.get_board_data()
        n_samples = int(phase_duration * sampling_rate)
        for i in range(-n_samples, 0):
            if abs(i) <= data.shape[1]:
                row = [data[ch][i] for ch in eeg_channels] + [session_type, phase_label]
                rows.append(row)
                timestamps.append(time.time())

    sampling_rate = BoardShim.get_sampling_rate(BoardIds.CYTON_DAISY_BOARD.value)
    rows = []
    timestamps = []

    session_phases = {
        'pure': [(TRIAL_DURATION, label)],
        'jolt': [(5, 'neutral'), (1, label), (5, 'neutral')],
        'hybrid': [(5, 'neutral'), (5, label)],
        'long': [(LONG_DURATION, label)]
    }

    for phase_duration, phase_label in session_phases.get(session_type, []):
        run_phase(phase_duration, phase_label)

    for row in rows:
        output_writer.writerow(row)
    return len(rows), timestamps


def main():
    params = BrainFlowInputParams()
    params.serial_port = 'COM8'  # Change to your Cyton's COM port

    board = BoardShim(BoardIds.CYTON_DAISY_BOARD.value, params)
    board.prepare_session()
    board.start_stream()
    eeg_channels = BoardShim.get_eeg_channels(BoardIds.CYTON_DAISY_BOARD.value)

    file_exists = os.path.isfile(OUTPUT_CSV)
    with open(OUTPUT_CSV, 'a', newline='') as csvfile:
        writer = csv.writer(csvfile)
        header = [f'ch_{ch}' for ch in eeg_channels] + ['session_type', 'label']
        if not file_exists or os.stat(OUTPUT_CSV).st_size == 0:
            writer.writerow(header)
        print("Session types: pure, jolt, hybrid, long")
        session_type = input("Enter session type: ").strip().lower()
        while session_type not in SESSION_TYPES:
            session_type = input(f"Invalid. Enter session type {SESSION_TYPES}: ").strip().lower()
        print(f"Available labels: {LABELS}")
        label = input("Enter direction label: ").strip().lower()
        while label not in LABELS:
            label = input(f"Invalid. Enter label {LABELS}: ").strip().lower()
        if session_type == 'long':
            n_trials = 1
        else:
            n_trials = TRIALS_PER_LABEL
        meta = {
            'session_type': session_type,
            'label': label,
            'n_trials': n_trials,
            'timestamps': [],
            'rows_written': 0
        }
        for trial in range(n_trials):
            print(f"\nGet ready for '{label}' - Trial {trial+1}/{n_trials} ({session_type})...")
            for sec in range(3, 0, -1):
                print(f"Starting in {sec}...", end='\r', flush=True)
                time.sleep(1)
            print(" " * 20, end='\r')
            print(f"Collecting data for '{label}' ({session_type})...")
            rows_written, timestamps = collect_eeg(board, eeg_channels, session_type, label, trial, writer)
            meta['rows_written'] += rows_written
            meta['timestamps'].extend(timestamps)
            print(f"Trial {trial+1} for '{label}' ({session_type}) complete.")
        # Save metadata
        meta_filename = f"meta_{session_type}_{label}_{int(time.time())}.json"
        with open(meta_filename, 'w') as metaf:
            json.dump(meta, metaf, indent=2)

    board.stop_stream()
    board.release_session()
    print(f"\nData collection complete. Saved to {OUTPUT_CSV}")

if __name__ == '__main__':
    main()<|MERGE_RESOLUTION|>--- conflicted
+++ resolved
@@ -16,7 +16,6 @@
 OUTPUT_CSV = 'eeg_training_data.csv'
 
 
-<<<<<<< HEAD
 def collect_eeg(
     board: BoardShim,
     eeg_channels: list,
@@ -31,14 +30,6 @@
     """
     def run_phase(phase_duration, phase_label):
         print(f"Think '{phase_label}' for {phase_duration} seconds.")
-=======
-def collect_eeg(board, eeg_channels, session_type, label, trial_num, output_writer):
-    sampling_rate = BoardShim.get_sampling_rate(BoardIds.CYTON_DAISY_BOARD.value)
-    rows = []
-    timestamps = []
-    if session_type == 'pure':
-        print(f"Think '{label}' for {TRIAL_DURATION} seconds.")
->>>>>>> a344d228
         board.get_board_data()  # Clear buffer
         board.insert_marker(1)
         start_time = time.time()
