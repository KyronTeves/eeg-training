--- conflicted
+++ resolved
@@ -431,7 +431,6 @@
     return np.transpose(x_windows_cnn, (0, 2, 1, 3))
 
 
-<<<<<<< HEAD
 def map_feature_index(idx, n_channels=16):
     channels = [f"ch_{i}" for i in range(n_channels)]
     feature_types = ["delta", "theta", "alpha", "beta", "gamma", "mean", "var", "std"]
@@ -448,12 +447,8 @@
         print(f"{rank:2d}. Feature {idx:3d} ({mapped}): Importance = {importances[idx]:.4f}")
 
 
-def main():
-    """Main evaluation pipeline for EEG models on held-out test data windows.
-=======
 def main() -> None:  # noqa: PLR0915
     """Evaluate EEG models on held-out test data windows.
->>>>>>> ef3d7e53
 
     Loads test data, applies windowing and feature extraction, loads models and scalers, generates predictions,
     logs sample predictions, and reports evaluation metrics for all models and ensemble.
